--- conflicted
+++ resolved
@@ -4,11 +4,7 @@
 
 [project]
 name = "pygpe"
-<<<<<<< HEAD
-version = "1.1.3"
-=======
 version = "1.2.0"
->>>>>>> deee2f13
 description = "A fast Gross-Pitaevskii equation solver for scalar, spin-1 and spin-2 BEC systems."
 readme = "docs/pypi.md"
 authors = [{ name = "Matt Wheeler", email = "mattwheeler15@hotmail.co.uk" }]
@@ -32,11 +28,7 @@
 packages = ["pygpe", "pygpe.shared", "pygpe.scalar", "pygpe.spinhalf", "pygpe.spinone", "pygpe.spintwo"]
 
 [tool.bumpver]
-<<<<<<< HEAD
-current_version = "1.1.3"
-=======
 current_version = "1.2.0"
->>>>>>> deee2f13
 version_pattern = "MAJOR.MINOR.PATCH"
 commit_message = "bump version {old_version} -> {new_version}"
 commit = true
